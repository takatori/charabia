<<<<<<< HEAD
use crate::token::SeparatorKind;
use deunicode::deunicode_char;

pub fn is_chinese(c: char) -> bool {
        (c >= '\u{2e80}' && c <= '\u{2eff}')  // CJK Radicals Supplement
=======
use deunicode::deunicode_char;

use crate::token::SeparatorKind;

pub fn is_cj(c: char) -> bool {
    (c >= '\u{2e80}' && c <= '\u{2eff}')  // CJK Radicals Supplement
>>>>>>> 491071ab
        || (c >= '\u{2f00}' && c <= '\u{2fdf}') // Kangxi radical
        || (c >= '\u{3100}' && c <= '\u{312f}')
        || (c >= '\u{3200}' && c <= '\u{32ff}') // Enclosed CJK Letters and Months
        || (c >= '\u{3400}' && c <= '\u{4dbf}') // CJK Unified Ideographs Extension A
        || (c >= '\u{4e00}' && c <= '\u{9fff}') // CJK Unified Ideographs
        || (c >= '\u{f900}' && c <= '\u{faff}') // CJK Compatibility Ideographs
<<<<<<< HEAD
}

pub fn is_jk(c: char) -> bool {
    (c >= '\u{1100}' && c <= '\u{11ff}')  // Hangul Jamo
    || (c >= '\u{3000}' && c <= '\u{303f}') // Japanese-style punctuation
    || (c >= '\u{3040}' && c <= '\u{309f}') // Japanese Hiragana
    || (c >= '\u{30a0}' && c <= '\u{30ff}') // Japanese Katakana
    || (c >= '\u{3130}' && c <= '\u{318F}') // Hangul Compatibility Jamo
    || (c >= '\u{a960}' && c <= '\u{a97f}') // Hangul Jamo Extended-A
    || (c >= '\u{ac00}' && c <= '\u{d7a3}') // Hangul Syllables
    || (c >= '\u{d7b0}' && c <= '\u{d7ff}') // Hangul Jamo Extended-B
    || (c >= '\u{ff00}' && c <= '\u{ffef}') // Full-width roman characters and half-width katakana
=======
        || (c >= '\u{ff00}' && c <= '\u{ffef}') // Full-width roman characters and half-width katakana
}

#[allow(dead_code)]
pub fn is_hangul(c: char) -> bool {
    (c >= '\u{1100}' && c <= '\u{11ff}')  // Hangul Jamo
        || (c >= '\u{3130}' && c <= '\u{318F}') // Hangul Compatibility Jamo
        || (c >= '\u{a960}' && c <= '\u{a97f}') // Hangul Jamo Extended-A
        || (c >= '\u{ac00}' && c <= '\u{d7a3}') // Hangul Syllables
        || (c >= '\u{d7b0}' && c <= '\u{d7ff}') // Hangul Jamo Extended-B
>>>>>>> 491071ab
}

// https://en.wikipedia.org/wiki/Latin_script_in_Unicode
pub fn is_latin(ch: char) -> bool {
    matches!(ch,
        'a'..='z'
        | 'A'..='Z'
        | '\u{0080}'..='\u{00FF}'
        | '\u{0100}'..='\u{017F}'
        | '\u{0180}'..='\u{024F}'
        | '\u{0250}'..='\u{02AF}'
        | '\u{1D00}'..='\u{1D7F}'
        | '\u{1D80}'..='\u{1DBF}'
        | '\u{1E00}'..='\u{1EFF}'
        | '\u{2100}'..='\u{214F}'
        | '\u{2C60}'..='\u{2C7F}'
        | '\u{A720}'..='\u{A7FF}'
        | '\u{AB30}'..='\u{AB6F}'
    )
}

pub fn classify_separator(c: char) -> Option<SeparatorKind> {
    match deunicode_char(c)?.chars().next()? {
        // Prevent deunicoding cyrillic chars (e.g. ь -> ' is incorrect)
        _ if ('\u{0410}'..='\u{044f}').contains(&c) => None, // russian cyrillic letters [а-яА-Я]
        _ if c == '\u{00a0}' => None,                        // non-breaking space
        c if c.is_whitespace() => Some(SeparatorKind::Soft), // whitespaces
        '-' | '_' | '\'' | ':' | '/' | '\\' | '@' | '"' | '+' | '~' | '=' | '^' | '*' | '#' => {
            Some(SeparatorKind::Soft)
        }
        '.' | ';' | ',' | '!' | '?' | '(' | ')' | '[' | ']' | '{' | '}' | '|' => {
            Some(SeparatorKind::Hard)
        }
        _ => None,
    }
}<|MERGE_RESOLUTION|>--- conflicted
+++ resolved
@@ -1,37 +1,15 @@
-<<<<<<< HEAD
-use crate::token::SeparatorKind;
-use deunicode::deunicode_char;
-
-pub fn is_chinese(c: char) -> bool {
-        (c >= '\u{2e80}' && c <= '\u{2eff}')  // CJK Radicals Supplement
-=======
 use deunicode::deunicode_char;
 
 use crate::token::SeparatorKind;
 
-pub fn is_cj(c: char) -> bool {
+pub fn is_chinese(c: char) -> bool {
     (c >= '\u{2e80}' && c <= '\u{2eff}')  // CJK Radicals Supplement
->>>>>>> 491071ab
         || (c >= '\u{2f00}' && c <= '\u{2fdf}') // Kangxi radical
         || (c >= '\u{3100}' && c <= '\u{312f}')
         || (c >= '\u{3200}' && c <= '\u{32ff}') // Enclosed CJK Letters and Months
         || (c >= '\u{3400}' && c <= '\u{4dbf}') // CJK Unified Ideographs Extension A
         || (c >= '\u{4e00}' && c <= '\u{9fff}') // CJK Unified Ideographs
         || (c >= '\u{f900}' && c <= '\u{faff}') // CJK Compatibility Ideographs
-<<<<<<< HEAD
-}
-
-pub fn is_jk(c: char) -> bool {
-    (c >= '\u{1100}' && c <= '\u{11ff}')  // Hangul Jamo
-    || (c >= '\u{3000}' && c <= '\u{303f}') // Japanese-style punctuation
-    || (c >= '\u{3040}' && c <= '\u{309f}') // Japanese Hiragana
-    || (c >= '\u{30a0}' && c <= '\u{30ff}') // Japanese Katakana
-    || (c >= '\u{3130}' && c <= '\u{318F}') // Hangul Compatibility Jamo
-    || (c >= '\u{a960}' && c <= '\u{a97f}') // Hangul Jamo Extended-A
-    || (c >= '\u{ac00}' && c <= '\u{d7a3}') // Hangul Syllables
-    || (c >= '\u{d7b0}' && c <= '\u{d7ff}') // Hangul Jamo Extended-B
-    || (c >= '\u{ff00}' && c <= '\u{ffef}') // Full-width roman characters and half-width katakana
-=======
         || (c >= '\u{ff00}' && c <= '\u{ffef}') // Full-width roman characters and half-width katakana
 }
 
@@ -42,7 +20,6 @@
         || (c >= '\u{a960}' && c <= '\u{a97f}') // Hangul Jamo Extended-A
         || (c >= '\u{ac00}' && c <= '\u{d7a3}') // Hangul Syllables
         || (c >= '\u{d7b0}' && c <= '\u{d7ff}') // Hangul Jamo Extended-B
->>>>>>> 491071ab
 }
 
 // https://en.wikipedia.org/wiki/Latin_script_in_Unicode
